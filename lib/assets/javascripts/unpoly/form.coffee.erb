--- conflicted
+++ resolved
@@ -34,13 +34,8 @@
     An array of CSS selectors that represent submit buttons, such as `input[type=submit]`.
   @stable
   ###
-<<<<<<< HEAD
   config = new up.Config ->
-    validateTargets: ['fieldset:has(&)', 'label:has(&)', 'form:has(&)']
-=======
-  config = new up.Config
     validateTargets: ['[up-fieldset]:has(&)', 'fieldset:has(&)', 'label:has(&)', 'form:has(&)']
->>>>>>> 2ba366a4
     fields: ['select', 'input:not([type=submit]):not([type=image])', 'button[type]:not([type=submit])', 'textarea'],
     submitButtons: ['input[type=submit]', 'input[type=image]', 'button[type=submit]', 'button:not([type])']
     observeDelay: 0
@@ -194,66 +189,27 @@
     form = e.get(formOrSelector)
     form = e.closest(form, 'form')
 
-<<<<<<< HEAD
     parser = new up.OptionParser(options, form)
     parser.string('url', attr: ['up-action', 'action'], default: up.fragment.source(form))
     parser.string('method', attr: ['up-method', 'data-method', 'method'], default: 'POST')
-    parser.string('failTarget', default: e.toSelector(form))
-    # Take params from form, but allow to pass additional params as { params }
-    options.params = up.Params.fromForm(form).addAll(options.params)
-
-    # Now that we have extracted everything form-specific into options, we can call
-    # up.link.follow(). This will also parse the myriads of other options that are
-    # possible on the <form> element.
-    options.guardEvent = up.event.build('up:form:submit', log: 'Submitting form')
-
-    return up.link.follow(form, options)
-=======
-    target = options.target ? form.getAttribute('up-target') ? 'body'
-    options.failTarget ?= form.getAttribute('up-fail-target') ? e.toSelector(form)
-    options.reveal ?= e.booleanOrStringAttr(form, 'up-reveal') ? true
-    options.failReveal ?= e.booleanOrStringAttr(form, 'up-fail-reveal') ? true
-    options.fallback ?= form.getAttribute('up-fallback')
-    options.history ?= e.booleanOrStringAttr(form, 'up-history') ? true
-    options.transition ?= e.booleanOrStringAttr(form, 'up-transition')
-    options.failTransition ?= e.booleanOrStringAttr(form, 'up-fail-transition')
-    options.method ?= u.normalizeMethod(form.getAttribute('up-method') ? form.getAttribute('data-method') ? form.getAttribute('method') ? 'post')
-    options.cache ?= e.booleanAttr(form, 'up-cache')
-    options.restoreScroll ?= e.booleanAttr(form, 'up-restore-scroll') # the option supports an object value, but not the attr
-    options.origin ?= form
-    options.layer ?= form.getAttribute('up-layer')
-    options.failLayer ?= form.getAttribute('up-fail-layer')
-    options.params = up.Params.fromForm(form)
-    options = u.merge(options, up.motion.animateOptions(options, form))
-
-    if options.validate
-      options.headers ||= {}
-      options.transition = false
-      options.failTransition = false
-      options.headers[up.protocol.config.validateHeader] = options.validate
-
-    url = options.url ? form.getAttribute('action') ? up.browser.url()
-
+    options.method = u.normalizeMethod(options.method)
     if options.method == 'GET'
       # Only for GET forms, browsers discard all query params from the form's [action] URL.
       # The URLs search part will be replaced with the serialized form data.
       # See design/query-params-in-form-actions/cases.html for
       # a demo of vanilla browser behavior.
-      url = up.Params.stripURL(url)
-
-    up.event.whenEmitted('up:form:submit', log: 'Submitting form', target: form).then ->
-      up.feedback.start(form)
-
-      # If we can't update the location URL, fall back to a vanilla form submission.
-      unless up.browser.canPushState() || options.history == false
-        # Don't use up.browser.navigate(); It cannot deal with file inputs.
-        form.submit()
-        return u.unresolvablePromise()
-
-      promise = up.replace(target, url, options)
-      u.always promise, -> up.feedback.stop(form)
-      promise
->>>>>>> 2ba366a4
+      options.url = up.Params.stripURL(options.url)
+
+    parser.string('failTarget', default: e.toSelector(form))
+    # Take params from form, but allow to pass additional params as { params }
+    options.params = up.Params.fromForm(form).addAll(options.params)
+
+    # Now that we have extracted everything form-specific into options, we can call
+    # up.link.follow(). This will also parse the myriads of other options that are
+    # possible on the <form> element.
+    options.guardEvent = up.event.build('up:form:submit', log: 'Submitting form')
+
+    return up.link.follow(form, options)
 
   ###**
   This event is [emitted](/up.emit) when a form is [submitted](/up.submit) through Unpoly.
