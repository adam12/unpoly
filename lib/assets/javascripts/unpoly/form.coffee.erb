###**
Forms
=====
  
Unpoly comes with functionality to [submit](/form-up-target) and [validate](/input-up-validate)
forms without leaving the current page. This means you can replace page fragments,
open dialogs with sub-forms, etc. all without losing form state.

@module up.form
###
up.form = do ->
  
  u = up.util
  e = up.element

  ###**
  Sets default options for form submission and validation.

  @property up.form.config
  @param {number} [config.observeDelay=0]
    The number of miliseconds to wait before [`up.observe()`](/up.observe) runs the callback
    after the input value changes. Use this to limit how often the callback
    will be invoked for a fast typist.
  @param {Array<string>} [config.submit=['form[up-target]', 'form[up-follow]']]
    An array of CSS selectors matching forms that will be [submitted by Unpoly](/up.submit).
  @param {Array<string>} [config.validateTargets=['[up-fieldset]:has(&)', 'fieldset:has(&)', 'label:has(&)', 'form:has(&)']]
    An array of CSS selectors that are searched around a form field
    that wants to [validate](/up.validate). The first matching selector
    will be updated with the validation messages from the server.

    By default this looks for a `<fieldset>`, `<label>` or `<form>`
    around the validating input field.
  @param {string} [config.fields]
    An array of CSS selectors that represent form fields, such as `input` or `select`.
  @param {string} [config.submitButtons]
    An array of CSS selectors that represent submit buttons, such as `input[type=submit]`.
  @stable
  ###
  config = new up.Config ->
    validateTargets: ['[up-fieldset]:has(&)', 'fieldset:has(&)', 'label:has(&)', 'form:has(&)']
    fields: ['select', 'input:not([type=submit]):not([type=image])', 'button[type]:not([type=submit])', 'textarea'],
    submit: ['form[up-target]', 'form[up-follow]']
    submitButtons: ['input[type=submit]', 'input[type=image]', 'button[type=submit]', 'button:not([type])']
    observeDelay: 0

  fullSubmitSelector = ->
    config.submit.join(',')

  reset = ->
    config.reset()

  ###**
  @function up.form.fieldSelector
  @internal
  ###
  fieldSelector = (suffix = '') ->
    config.fields.map((field) -> field + suffix).join(',')

  ###**
  Returns a list of form fields within the given element.

  You can configure what Unpoly considers a form field by adding CSS selectors to the
  [`up.form.config.fields`](/up.form.config#config.fields) array.

  If the given element is itself a form field, a list of that given element is returned.

  @function up.form.fields
  @param {Element|jQuery} root
    The element to scan for contained form fields.

    If the element is itself a form field, a list of that element is returned.
  @return {NodeList<Element>|Array<Element>}
  @experimental
  ###
  findFields = (root) ->
    root = e.get(root) # unwrap jQuery
    fields = e.subtree(root, fieldSelector())
    if e.matches(root, 'form[id]')
      outsideFieldSelector = fieldSelector(e.attributeSelector('form', root.id))
      outsideFields = e.all(outsideFieldSelector)
      fields.push(outsideFields...)
      fields = u.uniq(fields)
    fields

#  findFields = (rootOrRoots) ->
#    rootOrRoots = e.list(rootOrRoots)
#    u.flatMap rootOrRoots, (root) -> e.subtree(root, fieldSelector())

  ###***
  @function up.form.submissionFields
  @internal
  ###
  findSubmissionFields = (root) ->
    fields = findFields(root)
    if button = submittingButton(root)
      fields = u.toArray(fields)
      fields.push(button)
    fields

  ###**
  @function up.form.submittingButton
  @param {Element} form
  @internal
  ###
  submittingButton = (form) ->
    selector = submitButtonSelector()
    focusedElement = document.activeElement
    if focusedElement && e.matches(focusedElement, selector) && form.contains(focusedElement)
      return focusedElement
    else
      # If no button is focused, we assume the first button in the form.
      return e.get(form, selector)

  ###**
  @function up.form.submitButtonSelector
  @internal
  ###
  submitButtonSelector = ->
    config.submitButtons.join(',')

  ###**
  Submits a form via AJAX and updates a page fragment with the response.

      up.submit('form.new-user', { target: '.main' })
  
  Instead of loading a new page, the form is submitted via AJAX.
  The response is parsed for a CSS selector and the matching elements will
  replace corresponding elements on the current page.

  The unobtrusive variant of this is the [`form[up-target]`](/form-up-target) selector.
  See the documentation for [`form[up-target]`](/form-up-target) for more
  information on how AJAX form submissions work in Unpoly.

  Emits the event [`up:form:submit`](/up:form:submit).

  @function up.submit
  @param {Element|jQuery|string} formOrSelector
    A reference or selector for the form to submit.
    If the argument points to an element that is not a form,
    Unpoly will search its ancestors for the closest form.
  @param {string} [options.url]
    The URL where to submit the form.
    Defaults to the form's `action` attribute, or to the current URL of the browser window.
  @param {string} [options.method='post']
    The HTTP method used for the form submission.
    Defaults to the form's `up-method`, `data-method` or `method` attribute, or to `'post'`
    if none of these attributes are given.
  @param {string} [options.target]
    The CSS selector to update when the form submission succeeds (server responds with status 200).
    Defaults to the form's `up-target` attribute.

    Inside the CSS selector you may refer to the form as `&` ([like in Sass](https://sass-lang.com/documentation/file.SASS_REFERENCE.html#parent-selector)).
  @param {string} [options.failTarget]
    The CSS selector to update when the form submission fails (server responds with non-200 status).
    Defaults to the form's `up-fail-target` attribute, or to an auto-generated
    selector that matches the form itself.

    Inside the CSS selector you may refer to the form as `&` ([like in Sass](https://sass-lang.com/documentation/file.SASS_REFERENCE.html#parent-selector)).
  @param {string} [options.fallback]
    The selector to update when the original target was not found in the page.
    Defaults to the form's `up-fallback` attribute.
  @param {boolean|string} [options.history=true]
    Successful form submissions will add a history entry and change the browser's
    location bar if the form either uses the `GET` method or the response redirected
    to another page (this requires the `unpoly-rails` gem).
    If you want to prevent history changes in any case, set this to `false`.
    If you pass a string, it is used as the URL for the browser history.
  @param {string} [options.transition='none']
    The transition to use when a successful form submission updates the `options.target` selector.
    Defaults to the form's `up-transition` attribute, or to `'none'`.
  @param {string} [options.failTransition='none']
    The transition to use when a failed form submission updates the `options.failTarget` selector.
    Defaults to the form's `up-fail-transition` attribute, or to `options.transition`, or to `'none'`.
  @param {number} [options.duration]
    The duration of the transition. See [`up.morph()`](/up.morph).
  @param {number} [options.delay]
    The delay before the transition starts. See [`up.morph()`](/up.morph).
  @param {string} [options.easing]
    The timing function that controls the transition's acceleration. [`up.morph()`](/up.morph).
  @param {Element|string} [options.reveal=true]
    Whether to reveal the target fragment after it was replaced.

    You can also pass a CSS selector for the element to reveal.
  @param {boolean|string} [options.failReveal=true]
    Whether to [reveal](/up.reveal) the target fragment when the server responds with an error.

    You can also pass a CSS selector for the element to reveal.
  @param {boolean} [options.restoreScroll]
    If set to `true`, this will attempt to [`restore scroll positions`](/up.restoreScroll)
    previously seen on the destination URL.
  @param {boolean} [options.cache]
    Whether to force the use of a cached response (`true`)
    or never use the cache (`false`)
    or make an educated guess (`undefined`).

    By default only responses to `GET` requests are cached
    for a few minutes.
  @param {Object} [options.headers={}]
    An object of additional header key/value pairs to send along
    with the request.
  @param {string} [options.layer='auto']
    The name of the layer that ought to be updated. Valid values are
    `'auto'`, `'page'`, `'modal'` and `'popup'`.

    If set to `'auto'` (default), Unpoly will try to find a match in the form's layer.
  @param {string} [options.failLayer='auto']
    The name of the layer that ought to be updated if the server sends a non-200 status code.
  @param {Object|FormData|string|Array|up.Params} [options.params]
    Extra form [parameters](/up.Params) that will be submitted in addition to
    the parameters from the form.
  @return {Promise}
    A promise for the successful form submission.
  @stable
  ###
  submit = (formOrSelector, options) ->
    options = u.options(options)

    # If passed a selector, up.fragment.get() will prefer a match on the current layer.
    form = up.fragment.get(formOrSelector)
    form = e.closest(form, 'form')

<<<<<<< HEAD
    parser = new up.OptionParser(options, form, fail: true)
    parser.string('url', attr: ['up-action', 'action'], default: up.fragment.source(form))
    parser.string('method', attr: ['up-method', 'data-method', 'method'], default: 'POST', normalize: u.normalizeMethod)
=======
    target = options.target ? form.getAttribute('up-target') ? 'body'
    options.failTarget ?= form.getAttribute('up-fail-target') ? e.toSelector(form)
    options.reveal ?= e.booleanOrStringAttr(form, 'up-reveal') ? true
    options.failReveal ?= e.booleanOrStringAttr(form, 'up-fail-reveal') ? true
    options.fallback ?= form.getAttribute('up-fallback')
    options.history ?= e.booleanOrStringAttr(form, 'up-history') ? true
    options.transition ?= e.booleanOrStringAttr(form, 'up-transition')
    options.failTransition ?= e.booleanOrStringAttr(form, 'up-fail-transition')
    options.method ?= u.normalizeMethod(form.getAttribute('up-method') ? form.getAttribute('data-method') ? form.getAttribute('method') ? 'post')
    options.cache ?= e.booleanAttr(form, 'up-cache')
    options.restoreScroll ?= e.booleanAttr(form, 'up-restore-scroll') # the option supports an object value, but not the attr
    options.origin ?= form
    options.layer ?= form.getAttribute('up-layer')
    options.failLayer ?= form.getAttribute('up-fail-layer')

    # Take params from form, but allow to pass additional params as { params }
    options.params = up.Params.fromForm(form).addAll(options.params)

    options = u.merge(options, up.motion.animateOptions(options, form))

    if options.validate
      options.headers ||= {}
      options.transition = false
      options.failTransition = false
      options.headers[up.protocol.config.validateHeader] = options.validate

    url = options.url ? form.getAttribute('action') ? up.browser.url()

>>>>>>> d82c5cf8
    if options.method == 'GET'
      # Only for GET forms, browsers discard all query params from the form's [action] URL.
      # The URLs search part will be replaced with the serialized form data.
      # See design/query-params-in-form-actions/cases.html for
      # a demo of vanilla browser behavior.
      options.url = up.Params.stripURL(options.url)

    parser.string('failTarget', default: e.toSelector(form))

    # Take params from form, but allow to pass additional params as { params }
    options.params = up.Params.fromForm(form).addAll(options.params)

    # The guardEvent will also be assigned an { options } attribute in up.change()
    options.guardEvent ||= up.event.build('up:form:submit', log: 'Submitting form')

    # Now that we have extracted everything form-specific into options, we can call
    # up.link.follow(). This will also parse the myriads of other options that are
    # possible on the <form> element.
    return up.link.follow(form, options)

  ###**
  This event is [emitted](/up.emit) when a form is [submitted](/up.submit) through Unpoly.

  The event is emitted on the`<form>` element.

  @event up:form:submit
  @param {Element} event.target
    The `<form>` element that will be submitted.
  @param event.preventDefault()
    Event listeners may call this method to prevent the form from being submitted.
  @stable
  ###

  ###**
  Observes form fields and runs a callback when a value changes.

  This is useful for observing text fields while the user is typing.

  The unobtrusive variant of this is the [`[up-observe]`](/up-observe) attribute.

  \#\#\# Example

  The following would print to the console whenever an input field changes:

      up.observe('input.query', function(value) {
        console.log('Query is now %o', value)
      })

  Instead of a single form field, you can also pass multiple fields,
  a `<form>` or any container that contains form fields.
  The callback will be run if any of the given fields change:

      up.observe('form', function(value, name) {
        console.log('The value of %o is now %o', name, value)
      })

  You may also pass the `{ batch: true }` option to receive all
  changes since the last callback in a single object:

      up.observe('form', { batch: true }, function(diff) {
        console.log('Observed one or more changes: %o', diff)
      })

  @function up.observe
  @param {string|Element|Array<Element>|jQuery} elements
    The form fields that will be observed.

    You can pass one or more fields, a `<form>` or any container that contains form fields.
    The callback will be run if any of the given fields change.
  @param {boolean} [options.batch=false]
    If set to `true`, the `onChange` callback will receive multiple
    detected changes in a single diff object as its argument.
  @param {number} [options.delay=up.form.config.observeDelay]
    The number of miliseconds to wait before executing the callback
    after the input value changes. Use this to limit how often the callback
    will be invoked for a fast typist.
  @param {Function(value, name): string} onChange
    The callback to run when the field's value changes.

    If given as a function, it receives two arguments (`value`, `name`).
    `value` is a string with the new attribute value and `string` is the name
    of the form field that changed.

    If given as a string, it will be evaled as JavaScript code in a context where
    (`value`, `name`) are set.
  @return {Function()}
    A destructor function that removes the observe watch when called.
  @stable
  ###
  observe = (elements, args...) ->
    elements = e.list(elements)
    fields = u.flatMap(elements, findFields)
    callback = u.extractCallback(args) ? observeCallbackFromElement(elements[0]) ? up.fail('up.observe: No change callback given')
    options = u.extractOptions(args)
    options.delay = options.delay ? e.numberAttr(elements[0], 'up-delay') ? config.observeDelay
    observer = new up.FieldObserver(fields, options, callback)
    observer.start()
    return observer.stop

  observeCallbackFromElement = (element) ->
    if rawCallback = element.getAttribute('up-observe')
      new Function('value', 'name', rawCallback)

  ###**
  [Observes](/up.observe) a field or form and submits the form when a value changes.

  Both the form and the changed field will be assigned a CSS class [`form-up-active`](/form-up-active)
  while the autosubmitted form is processing.

  The unobtrusive variant of this is the [`up-autosubmit`](/form-up-autosubmit) attribute.

  @function up.autosubmit
  @param {string|Element|jQuery} target
    The field or form to observe.
  @param {Object} [options]
    See options for [`up.observe()`](/up.observe)
  @return {Function()}
    A destructor function that removes the observe watch when called.
  @stable
  ###
  autosubmit = (target, options) ->
    observe(target, options, -> submit(target))

  findValidateTarget = (element, options) ->
    if givenTarget = options.target ? element.getAttribute('up-validate')
      # resolveSelector() also creates a selector string if given an element
      return e.resolveSelector(givenTarget, options.origin)
    else if e.matches(element, 'form')
      # If element is the form, we cannot find a better validate target than this.
      return e.toSelector(element)
    else
      return findValidateTargetFromConfig(element, options) || up.fail('Could not find validation target for %o (tried defaults %o)', element, config.validateTargets)

  findValidateTargetFromConfig = (element, options) ->
    # for the first selector that has a match in the field's layer.
    layer = up.layer.get(element)
    return u.findResult config.validateTargets, (defaultTarget) ->
      resolvedDefault = e.resolveSelector(defaultTarget, options.origin)
      if up.fragment.get(resolvedDefault, { layer })
        # We want to return the selector, *not* the element. If we returned the element
        # and derive a selector from that, any :has() expression would be lost.
        return resolvedDefault

  ###**
  Performs a server-side validation of a form field.

  `up.validate()` submits the given field's form with an additional `X-Up-Validate`
  HTTP header. Upon seeing this header, the server is expected to validate (but not save)
  the form submission and render a new copy of the form with validation errors.

  The unobtrusive variant of this is the [`input[up-validate]`](/input-up-validate) selector.
  See the documentation for [`input[up-validate]`](/input-up-validate) for more information
  on how server-side validation works in Unpoly.

  \#\#\# Example

      up.validate('input[name=email]', { target: '.email-errors' })

  @function up.validate
  @param {string|Element|jQuery} fieldOrSelector
  @param {string|Element|jQuery} [options.target]
    The element that will be [updated](/up.change) with the validation results.
  @return {Promise}
    A promise that is fulfilled when the server-side
    validation is received and the form was updated.
  @stable
  ###
  validate = (fieldOrSelector, options) ->
    # If passed a selector, up.fragment.get() will prefer a match on the current layer.
    field = up.fragment.get(fieldOrSelector)

    options = u.options(options)
    options.origin = field
    options.history = false
    options.target = findValidateTarget(field, options)

    # The protocol doesn't define whether the validation results in a status code.
    # Hence we use the same options for both success and failure.
    options.failOptions = 'mirror'

    # Make sure the X-Up-Validate header is present, so the server-side
    # knows that it should not persist the form submission
    options.validate = field.getAttribute('name') || ':none'
    options.headers ||= {}
    options.headers[up.protocol.config.validateHeader] = options.validate
    options.reveal ?= false

    # The guardEvent will also be assigned an { options } attribute in up.change()
    options.guardEvent = up.event.build('up:form:validate', log: 'Validating form')

    return submit(field, options)

  switcherValues = (field) ->
    value = undefined
    meta = undefined

    if e.matches(field, 'input[type=checkbox]')
      if field.checked
        value = field.value
        meta = ':checked'
      else
        meta = ':unchecked'
    else if e.matches(field, 'input[type=radio]')
      form = closestContainer(field)
      groupName = field.getAttribute('name')
      checkedButton = form.querySelector("input[type=radio]#{e.attributeSelector('name', groupName)}:checked")
      if checkedButton
        meta = ':checked'
        value = checkedButton.value
      else
        meta = ':unchecked'
    else
      value = field.value

    values = []
    if u.isPresent(value)
      values.push(value)
      values.push(':present')
    else
      values.push(':blank')
    if u.isPresent(meta)
      values.push(meta)
    values

  ###**
  Shows or hides a target selector depending on the value.

  See [`input[up-switch]`](/input-up-switch) for more documentation and examples.

  This function does not currently have a very useful API outside
  of our use for `up-switch`'s UJS behavior, that's why it's currently
  still marked `@internal`.

  @function up.form.switchTargets
  @param {Element} switcher
  @param {string} [options.target]
    The target selectors to switch.
    Defaults to an `[up-switch]` attribute on the given field.
  @internal
  ###
  switchTargets = (switcher, options = {}) ->
    targetSelector = options.target ? switcher.getAttribute('up-switch')
    form = closestContainer(switcher)
    targetSelector or up.fail("No switch target given for %o", switcher)
    fieldValues = switcherValues(switcher)

    u.each e.all(form, targetSelector), (target) ->
      switchTarget(target, fieldValues)

  ###**
  @internal
  ###
  switchTarget = (target, fieldValues) ->
    fieldValues ||= switcherValues(findSwitcherForTarget(target))

    if hideValues = target.getAttribute('up-hide-for')
      hideValues = u.splitValues(hideValues)
      show = u.intersect(fieldValues, hideValues).length == 0
    else
      if showValues = target.getAttribute('up-show-for')
        showValues = u.splitValues(showValues)
      else
        # If the target has neither up-show-for or up-hide-for attributes,
        # assume the user wants the target to be visible whenever anything
        # is checked or entered.
        showValues = [':present', ':checked']
      show = u.intersect(fieldValues, showValues).length > 0

    e.toggle(target, show)
    target.classList.add('up-switched')

  ###**
  @internal
  ###
  findSwitcherForTarget = (target) ->
    form = closestContainer(target)
    switchers = e.all(form, '[up-switch]')
    switcher = u.find switchers, (switcher) ->
      targetSelector = switcher.getAttribute('up-switch')
      e.matches(target, targetSelector)
    return switcher or up.fail('Could not find [up-switch] field for %o', target)

  closestContainer = (element) ->
    e.closest(element, 'form, body')

  focusedField = ->
    if (element = document.activeElement) && e.matches(element, fieldSelector())
      return element

  ###**
  Forms with an `up-target` attribute are [submitted via AJAX](/up.submit)
  instead of triggering a full page reload.

      <form method="post" action="/users" up-target=".main">
        ...
      </form>

  The server response is searched for the selector given in `up-target`.
  The selector content is then [replaced](/up.replace) in the current page.

  The programmatic variant of this is the [`up.submit()`](/up.submit) function.

  \#\#\# Failed submission

  When the server was unable to save the form due to invalid params,
  it will usually re-render an updated copy of the form with
  validation messages.

  For Unpoly to be able to detect a failed form submission,
  the form must be re-rendered with a non-200 HTTP status code.
  We recommend to use either 400 (bad request) or
  422 (unprocessable entity).

  In Ruby on Rails, you can pass a
  [`:status` option to `render`](http://guides.rubyonrails.org/layouts_and_rendering.html#the-status-option)
  for this:

      class UsersController < ApplicationController

        def create
          user_params = params[:user].permit(:email, :password)
          @user = User.new(user_params)
          if @user.save?
            sign_in @user
          else
            render 'form', status: :bad_request
          end
        end

      end

  Note that you can also use
  [`input[up-validate]`](/input-up-validate) to perform server-side
  validations while the user is completing fields.

  \#\#\# Redirects

  Unpoly requires an additional response header to detect redirects,
  which are otherwise undetectable for an AJAX client.

  After the form's action performs a redirect, the next response should echo
  the new request's URL as a response header `X-Up-Location`.

  If you are using Unpoly via the `unpoly-rails` gem, these headers
  are set automatically for every request.

  \#\#\# Giving feedback while the form is processing

  The `<form>` element will be assigned a CSS class [`up-active`](/form.up-active) while
  the submission is loading.

  You can also [implement a spinner](/up.proxy/#spinners)
  by [listening](/up.on) to the [`up:proxy:slow`](/up:proxy:slow)
  and [`up:proxy:recover`](/up:proxy:recover) events.

  @selector form[up-target]
  @param {string} up-target
    The CSS selector to [replace](/up.replace) if the form submission is successful (200 status code).

    Inside the CSS selector you may refer to this form as `&` ([like in Sass](https://sass-lang.com/documentation/file.SASS_REFERENCE.html#parent-selector)).
  @param {string} [up-fail-target]
    The CSS selector to [replace](/up.replace) if the form submission is not successful (non-200 status code).

    Inside the CSS selector you may refer to this form as `&` ([like in Sass](https://sass-lang.com/documentation/file.SASS_REFERENCE.html#parent-selector)).

    If omitted, Unpoly will replace the `<form>` tag itself, assuming that the server has echoed the form with validation errors.
  @param [up-fallback]
    The selector to replace if the server responds with an error.
  @param {string} [up-transition]
    The animation to use when the form is replaced after a successful submission.
  @param {string} [up-fail-transition]
    The animation to use when the form is replaced after a failed submission.
  @param [up-history]
    Whether to push a browser history entry after a successful form submission.

    By default the form's target URL is used. If the form redirects to another URL,
    the redirect target will be used.

    Set this to `'false'` to prevent the URL bar from being updated.
    Set this to a URL string to update the history with the given URL.
  @param {string} [up-method]
    The HTTP method to be used to submit the form (`get`, `post`, `put`, `delete`, `patch`).
    Alternately you can use an attribute `data-method`
    ([Rails UJS](https://github.com/rails/jquery-ujs/wiki/Unobtrusive-scripting-support-for-jQuery))
    or `method` (vanilla HTML) for the same purpose.
  @param {string} [up-layer='auto']
    The name of the layer that ought to be updated. Valid values are
    `'auto'`, `'page'`, `'modal'` and `'popup'`.

    If set to `'auto'` (default), Unpoly will try to find a match in the form's layer.
    If no match was found in that layer,
    Unpoly will search in other layers, starting from the topmost layer.
  @param {string} [up-fail-layer='auto']
    The name of the layer that ought to be updated if the server sends a
    non-200 status code.
  @param {string} [up-reveal='true']
    Whether to reveal the target element after it was replaced.

    You can also pass a CSS selector for the element to reveal.
    Inside the CSS selector you may refer to the form as `&` ([like in Sass](https://sass-lang.com/documentation/file.SASS_REFERENCE.html#parent-selector)).
  @param {string} [up-fail-reveal='true']
    Whether to reveal the target element when the server responds with an error.

    You can also pass a CSS selector for the element to reveal. You may use this, for example,
    to reveal the first validation error message:

        <form up-target=".content" up-fail-reveal=".error">
          ...
        </form>

    Inside the CSS selector you may refer to the form as `&` ([like in Sass](https://sass-lang.com/documentation/file.SASS_REFERENCE.html#parent-selector)).
  @param {string} [up-restore-scroll='false']
    Whether to restore previously known scroll position of all viewports
    within the target selector.
  @param {string} [up-cache]
    Whether to force the use of a cached response (`true`)
    or never use the cache (`false`)
    or make an educated guess (`undefined`).

    By default only responses to `GET` requests are cached for a few minutes.
  @stable
  ###
  up.on 'submit', fullSubmitSelector, (event, form) ->
    up.event.halt(event)
    u.muteRejection submit(form)

  ###**
  When a form field with this attribute is changed, the form is validated on the server
  and is updated with validation messages.

  To validate the form, Unpoly will submit the form with an additional `X-Up-Validate` HTTP header.
  When seeing this header, the server is expected to validate (but not save)
  the form submission and render a new copy of the form with validation errors.

  The programmatic variant of this is the [`up.validate()`](/up.validate) function.

  \#\#\# Example

  Let's look at a standard registration form that asks for an e-mail and password:

      <form action="/users">

        <label>
          E-mail: <input type="text" name="email" />
        </label>

        <label>
          Password: <input type="password" name="password" />
        </label>

        <button type="submit">Register</button>

      </form>

  When the user changes the `email` field, we want to validate that
  the e-mail address is valid and still available. Also we want to
  change the `password` field for the minimum required password length.
  We can do this by giving both fields an `up-validate` attribute:

      <form action="/users">

        <label>
          E-mail: <input type="text" name="email" up-validate />
        </label>

        <label>
          Password: <input type="password" name="password" up-validate />
        </label>

        <button type="submit">Register</button>

      </form>

  Whenever a field with `up-validate` changes, the form is POSTed to
  `/users` with an additional `X-Up-Validate` HTTP header.
  When seeing this header, the server is expected to validate (but not save)
  the form submission and render a new copy of the form with validation errors.

  In Ruby on Rails the processing action should behave like this:

      class UsersController < ApplicationController

        # This action handles POST /users
        def create
          user_params = params[:user].permit(:email, :password)
          @user = User.new(user_params)
          if request.headers['X-Up-Validate']
            @user.valid?  # run validations, but don't save to the database
            render 'form' # render form with error messages
          elsif @user.save?
            sign_in @user
          else
            render 'form', status: :bad_request
          end
        end

      end

  Note that if you're using the `unpoly-rails` gem you can simply say `up.validate?`
  instead of manually checking for `request.headers['X-Up-Validate']`.

  The server now renders an updated copy of the form with eventual validation errors:

      <form action="/users">

        <label class="has-error">
          E-mail: <input type="text" name="email" value="foo@bar.com" />
          Has already been taken!
        </label>

        <button type="submit">Register</button>

      </form>

  The `<label>` around the e-mail field is now updated to have the `has-error`
  class and display the validation message.

  \#\#\# How validation results are displayed

  Although the server will usually respond to a validation with a complete,
  fresh copy of the form, Unpoly will by default not update the entire form.
  This is done in order to preserve volatile state such as the scroll position
  of `<textarea>` elements.

  By default Unpoly looks for a `<fieldset>`, `<label>` or `<form>`
  around the validating input field, or any element with an
  `up-fieldset` attribute.
  With the Bootstrap bindings, Unpoly will also look
  for a container with the `form-group` class.

  You can change this default behavior by setting [`up.form.config.validateTargets`](/up.form.config#config.validateTargets):

      // Always update the entire form containing the current field ("&")
      up.form.config.validateTargets = ['form &']

  You can also individually override what to update by setting the `up-validate`
  attribute to a CSS selector:

      <input type="text" name="email" up-validate=".email-errors">
      <span class="email-errors"></span>

  \#\#\# Updating dependent fields

  The `[up-validate]` behavior is also a great way to partially update a form
  when one fields depends on the value of another field.

  Let's say you have a form with one `<select>` to pick a department (sales, engineering, ...)
  and another `<select>` to pick an employeee from the selected department:

      <form action="/contracts">
        <select name="department">...</select> <!-- options for all departments -->
        <select name="employeed">...</select> <!-- options for employees of selected department -->
      </form>

  The list of employees needs to be updated as the appartment changes:

      <form action="/contracts">
        <select name="department" up-validate="[name=employee]">...</select>
        <select name="employee">...</select>
      </form>

  In order to update the `department` field in addition to the `employee` field, you could say
  `up-validate="&, [name=employee]"`, or simply `up-validate="form"` to update the entire form.

  @selector input[up-validate]
  @param {string} up-validate
    The CSS selector to update with the server response.

    This defaults to a fieldset or form group around the validating field.
  @stable
  ###

  ###**
  Performs [server-side validation](/input-up-validate) when any fieldset within this form changes.

  You can configure what Unpoly considers a fieldset by adding CSS selectors to the
  [`up.form.config.validateTargets`](/up.form.config#config.validateTargets) array.

  @selector form[up-validate]
  @stable
  ###
  up.on 'change', '[up-validate]', (event) ->
    field = findFields(event.target)[0]
    u.muteRejection validate(field)

  ###**
  Show or hide elements when a `<select>` or `<input>` has a given value.

  \#\#\# Example: Select options

  The controlling form field gets an `up-switch` attribute with a selector for the elements to show or hide:

      <select name="advancedness" up-switch=".target">
        <option value="basic">Basic parts</option>
        <option value="advanced">Advanced parts</option>
        <option value="very-advanced">Very advanced parts</option>
      </select>

  The target elements can use [`[up-show-for]`](/up-show-for) and [`[up-hide-for]`](/up-hide-for)
  attributes to indicate for which values they should be shown or hidden:

      <div class="target" up-show-for="basic">
        only shown for advancedness = basic
      </div>

      <div class="target" up-hide-for="basic">
        hidden for advancedness = basic
      </div>

      <div class="target" up-show-for="advanced very-advanced">
        shown for advancedness = advanced or very-advanced
      </div>

  \#\#\# Example: Text field

  The controlling `<input>` gets an `up-switch` attribute with a selector for the elements to show or hide:

      <input type="text" name="user" up-switch=".target">

      <div class="target" up-show-for="alice">
        only shown for user alice
      </div>

  You can also use the pseudo-values `:blank` to match an empty input value,
  or `:present` to match a non-empty input value:

      <input type="text" name="user" up-switch=".target">

      <div class="target" up-show-for=":blank">
        please enter a username
      </div>

  \#\#\# Example: Checkbox

  For checkboxes you can match against the pseudo-values `:checked` or `:unchecked`:

      <input type="checkbox" name="flag" up-switch=".target">

      <div class="target" up-show-for=":checked">
        only shown when checkbox is checked
      </div>

      <div class="target" up-show-for=":cunhecked">
        only shown when checkbox is unchecked
      </div>

  Of course you can also match against the `value` property of the checkbox element:

      <input type="checkbox" name="flag" value="active" up-switch=".target">

      <div class="target" up-show-for="active">
        only shown when checkbox is checked
      </div>

  @selector input[up-switch]
  @param {string} up-switch
    A CSS selector for elements whose visibility depends on this field's value.
  @stable
  ###

  ###**
  Only shows this element if an input field with [`[up-switch]`](/input-up-switch) has one of the given values.

  See [`input[up-switch]`](/input-up-switch) for more documentation and examples.

  @selector [up-show-for]
  @param {string} [up-show-for]
    A space-separated list of input values for which this element should be shown.
  @stable
  ###

  ###**
  Hides this element if an input field with [`[up-switch]`](/input-up-switch) has one of the given values.

  See [`input[up-switch]`](/input-up-switch) for more documentation and examples.

  @selector [up-hide-for]
  @param {string} [up-hide-for]
    A space-separated list of input values for which this element should be hidden.
  @stable
  ###
  up.compiler '[up-switch]', (switcher) ->
    switchTargets(switcher)

  up.on 'change', '[up-switch]', (event, switcher) ->
    switchTargets(switcher)

  up.compiler '[up-show-for]:not(.up-switched), [up-hide-for]:not(.up-switched)', (element) ->
    switchTarget(element)

  ###**
  Observes this field and runs a callback when a value changes.

  This is useful for observing text fields while the user is typing.
  If you want to submit the form after a change see [`input[up-autosubmit]`](/input-up-autosubmit).

  The programmatic variant of this is the [`up.observe()`](/up.observe) function.

  \#\#\# Example

  The following would run a global `showSuggestions(value)` function
  whenever the `<input>` changes:

      <input name="query" up-observe="showSuggestions(value)">

  \#\#\# Callback context

  The script given to `[up-observe]` runs with the following context:

  | Name     | Type      | Description                           |
  | -------- | --------- | ------------------------------------- |
  | `value`  | `string`  | The current value of the field        |
  | `this`   | `Element` | The form field                        |
  | `$field` | `jQuery`  | The form field as a jQuery collection |

  \#\#\# Observing radio buttons

  Multiple radio buttons with the same `[name]` (a radio button group)
  produce a single value for the form.

  To observe radio buttons group, use the `[up-observe]` attribute on an
  element that contains all radio button elements with a given name:

      <div up-observe="formatSelected(value)">
        <input type="radio" name="format" value="html"> HTML format
        <input type="radio" name="format" value="pdf"> PDF format
        <input type="radio" name="format" value="txt"> Text format
      </div>

  @selector input[up-observe]
  @param {string} up-observe
    The code to run when the field's value changes.
  @param {string} up-delay
    The number of miliseconds to wait after a change before the code is run.
  @stable
  ###

  ###**
  Observes this form and runs a callback when any field changes.

  This is useful for observing text fields while the user is typing.
  If you want to submit the form after a change see [`input[up-autosubmit]`](/input-up-autosubmit).

  The programmatic variant of this is the [`up.observe()`](/up.observe) function.

  \#\#\# Example

  The would call a function `somethingChanged(value)`
  when any `<input>` within the `<form>` changes:

      <form up-observe="somethingChanged(value)">
        <input name="foo">
        <input name="bar">
      </form>

  \#\#\# Callback context

  The script given to `up-observe` runs with the following context:

  | Name     | Type      | Description                           |
  | -------- | --------- | ------------------------------------- |
  | `value`  | `string`  | The current value of the field        |
  | `this`   | `Element` | The form field                        |
  | `$field` | `jQuery`  | The form field as a jQuery collection |

  @selector form[up-observe]
  @param {string} up-observe
    The code to run when any field's value changes.
  @param {string} up-delay
    The number of miliseconds to wait after a change before the code is run.
  @stable
  ###
  up.compiler '[up-observe]', (formOrField) -> observe(formOrField)

  ###**
  Submits this field's form when this field changes its values.

  Both the form and the changed field will be assigned a CSS class [`up-active`](/form-up-active)
  while the autosubmitted form is loading.

  The programmatic variant of this is the [`up.autosubmit()`](/up.autosubmit) function.

  \#\#\# Example

  The following would automatically submit the form when the query is changed:

      <form method="GET" action="/search">
        <input type="search" name="query" up-autosubmit>
        <input type="checkbox" name="archive"> Include archive
      </form>

  \#\#\# Auto-submitting radio buttons

  Multiple radio buttons with the same `[name]` (a radio button group)
  produce a single value for the form.

  To auto-submit radio buttons group, use the `[up-submit]` attribute on an
  element that contains all radio button elements with a given name:

      <div up-autosubmit>
        <input type="radio" name="format" value="html"> HTML format
        <input type="radio" name="format" value="pdf"> PDF format
        <input type="radio" name="format" value="txt"> Text format
      </div>

  @selector input[up-autosubmit]
  @param {string} up-delay
    The number of miliseconds to wait after a change before the form is submitted.
  @stable
  ###

  ###**
  Submits the form when *any* field changes.

  Both the form and the field will be assigned a CSS class [`up-active`](/form-up-active)
  while the autosubmitted form is loading.

  The programmatic variant of this is the [`up.autosubmit()`](/up.autosubmit) function.

  \#\#\# Example

  This will submit the form when either query or checkbox was changed:

      <form method="GET" action="/search" up-autosubmit>
        <input type="search" name="query">
        <input type="checkbox" name="archive"> Include archive
      </form>

  @selector form[up-autosubmit]
  @param {string} up-delay
    The number of miliseconds to wait after a change before the form is submitted.
  @stable
  ###
  up.compiler '[up-autosubmit]', (formOrField) -> autosubmit(formOrField)

  up.on 'up:framework:reset', reset

  <% if ENV['JS_KNIFE'] %>knife: eval(Knife.point)<% end %>
  config: config
  submit: submit
  observe: observe
  validate: validate
  autosubmit: autosubmit
  fieldSelector: fieldSelector
  fields: findFields
  focusedField: focusedField
  submissionFields: findSubmissionFields

up.submit = up.form.submit
up.observe = up.form.observe
up.autosubmit = up.form.autosubmit
up.validate = up.form.validate<|MERGE_RESOLUTION|>--- conflicted
+++ resolved
@@ -219,40 +219,9 @@
     form = up.fragment.get(formOrSelector)
     form = e.closest(form, 'form')
 
-<<<<<<< HEAD
     parser = new up.OptionParser(options, form, fail: true)
     parser.string('url', attr: ['up-action', 'action'], default: up.fragment.source(form))
     parser.string('method', attr: ['up-method', 'data-method', 'method'], default: 'POST', normalize: u.normalizeMethod)
-=======
-    target = options.target ? form.getAttribute('up-target') ? 'body'
-    options.failTarget ?= form.getAttribute('up-fail-target') ? e.toSelector(form)
-    options.reveal ?= e.booleanOrStringAttr(form, 'up-reveal') ? true
-    options.failReveal ?= e.booleanOrStringAttr(form, 'up-fail-reveal') ? true
-    options.fallback ?= form.getAttribute('up-fallback')
-    options.history ?= e.booleanOrStringAttr(form, 'up-history') ? true
-    options.transition ?= e.booleanOrStringAttr(form, 'up-transition')
-    options.failTransition ?= e.booleanOrStringAttr(form, 'up-fail-transition')
-    options.method ?= u.normalizeMethod(form.getAttribute('up-method') ? form.getAttribute('data-method') ? form.getAttribute('method') ? 'post')
-    options.cache ?= e.booleanAttr(form, 'up-cache')
-    options.restoreScroll ?= e.booleanAttr(form, 'up-restore-scroll') # the option supports an object value, but not the attr
-    options.origin ?= form
-    options.layer ?= form.getAttribute('up-layer')
-    options.failLayer ?= form.getAttribute('up-fail-layer')
-
-    # Take params from form, but allow to pass additional params as { params }
-    options.params = up.Params.fromForm(form).addAll(options.params)
-
-    options = u.merge(options, up.motion.animateOptions(options, form))
-
-    if options.validate
-      options.headers ||= {}
-      options.transition = false
-      options.failTransition = false
-      options.headers[up.protocol.config.validateHeader] = options.validate
-
-    url = options.url ? form.getAttribute('action') ? up.browser.url()
-
->>>>>>> d82c5cf8
     if options.method == 'GET'
       # Only for GET forms, browsers discard all query params from the form's [action] URL.
       # The URLs search part will be replaced with the serialized form data.
