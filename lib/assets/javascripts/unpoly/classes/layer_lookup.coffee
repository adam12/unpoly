--- conflicted
+++ resolved
@@ -39,11 +39,7 @@
       return [@value]
 
     if u.isNumber(@value)
-<<<<<<< HEAD
-      return u.compact [@stack.atIndex(@value)]
-=======
       return u.compact [@stack[@value]]
->>>>>>> edbcbaef
 
     if u.isElementish(@value)
       return [@ofElement(@value)]
