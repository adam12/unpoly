module Unpoly
  module Rails
    ##
    # The current version of the unpoly-rails gem.
    # This version number is also used for releases of the Unpoly
    # frontend code.
<<<<<<< HEAD
    VERSION = '0.70.0'
=======
    VERSION = '0.62.1'
>>>>>>> d82c5cf8
  end
end<|MERGE_RESOLUTION|>--- conflicted
+++ resolved
@@ -4,10 +4,6 @@
     # The current version of the unpoly-rails gem.
     # This version number is also used for releases of the Unpoly
     # frontend code.
-<<<<<<< HEAD
-    VERSION = '0.70.0'
-=======
     VERSION = '0.62.1'
->>>>>>> d82c5cf8
   end
 end