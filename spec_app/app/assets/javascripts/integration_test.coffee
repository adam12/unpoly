--- conflicted
+++ resolved
@@ -1,12 +1,8 @@
 #= require jquery
 #= require jquery_ujs
-<<<<<<< HEAD
 #= require zousan
-#= require unpoly
-=======
 #= require unpoly
 
 up.compiler '.compiler', ($element) ->
   console.error('*** Compiler called for %o', $element.get(0))
-  -> console.error('*** Destructor called for %o', $element.get(0))
->>>>>>> 1dad1f3e
+  -> console.error('*** Destructor called for %o', $element.get(0))